"""Tasks for use with Invoke.

(c) 2020-2021 Network To Code
Licensed under the Apache License, Version 2.0 (the "License");
you may not use this file except in compliance with the License.
You may obtain a copy of the License at
  http://www.apache.org/licenses/LICENSE-2.0
Unless required by applicable law or agreed to in writing, software
distributed under the License is distributed on an "AS IS" BASIS,
WITHOUT WARRANTIES OR CONDITIONS OF ANY KIND, either express or implied.
See the License for the specific language governing permissions and
limitations under the License.
"""

from distutils.util import strtobool
from invoke import Collection, task as invoke_task
import os


def is_truthy(arg):
    """Convert "truthy" strings into Booleans.

    Examples:
        >>> is_truthy('yes')
        True
    Args:
        arg (str): Truthy string (True values are y, yes, t, true, on and 1; false values are n, no,
        f, false, off and 0. Raises ValueError if val is anything else.
    """
    if isinstance(arg, bool):
        return arg
    return bool(strtobool(arg))


# Use pyinvoke configuration for default values, see http://docs.pyinvoke.org/en/stable/concepts/configuration.html
# Variables may be overwritten in invoke.yml or by the environment variables INVOKE_NAUTOBOT_SSOT_DEVICE42_xxx
namespace = Collection("nautobot_ssot_device42")
namespace.configure(
    {
        "nautobot_ssot_device42": {
<<<<<<< HEAD
            "nautobot_ver": "1.2.4",
=======
            "nautobot_ver": "1.3.7",
>>>>>>> 3c7a3227
            "project_name": "nautobot-ssot-device42",
            "python_ver": "3.8",
            "local": False,
            "compose_dir": os.path.join(os.path.dirname(__file__), "development"),
            "compose_files": [
                "docker-compose.requirements.yml",
                "docker-compose.base.yml",
                "docker-compose.dev.yml",
                "docker-compose.docs.yml",
            ],
        }
    }
)


def task(function=None, *args, **kwargs):
    """Task decorator to override the default Invoke task decorator and add each task to the invoke namespace."""

    def task_wrapper(function=None):
        """Wrapper around invoke.task to add the task to the namespace as well."""
        if args or kwargs:
            task_func = invoke_task(*args, **kwargs)(function)
        else:
            task_func = invoke_task(function)
        namespace.add_task(task_func)
        return task_func

    if function:
        # The decorator was called with no arguments
        return task_wrapper(function)
    # The decorator was called with arguments
    return task_wrapper


def docker_compose(context, command, **kwargs):
    """Helper function for running a specific docker-compose command with all appropriate parameters and environment.

    Args:
        context (obj): Used to run specific commands
        command (str): Command string to append to the "docker-compose ..." command, such as "build", "up", etc.
        **kwargs: Passed through to the context.run() call.
    """
    build_env = {
        "NAUTOBOT_VER": context.nautobot_ssot_device42.nautobot_ver,
        "PYTHON_VER": context.nautobot_ssot_device42.python_ver,
    }
    compose_command = f'docker-compose --project-name {context.nautobot_ssot_device42.project_name} --project-directory "{context.nautobot_ssot_device42.compose_dir}"'
    for compose_file in context.nautobot_ssot_device42.compose_files:
        compose_file_path = os.path.join(context.nautobot_ssot_device42.compose_dir, compose_file)
        compose_command += f' -f "{compose_file_path}"'
    compose_command += f" {command}"
    print(f'Running docker-compose command "{command}"')
    return context.run(compose_command, env=build_env, **kwargs)


def run_command(context, command, **kwargs):
    """Wrapper to run a command locally or inside the nautobot container."""
    if is_truthy(context.nautobot_ssot_device42.local):
        context.run(command, **kwargs)
    else:
        # Check if netbox is running, no need to start another netbox container to run a command
        docker_compose_status = "ps --services --filter status=running"
        results = docker_compose(context, docker_compose_status, hide="out")
        if "nautobot" in results.stdout:
            compose_command = f"exec nautobot {command}"
        else:
            compose_command = f"run --entrypoint '{command}' nautobot"

        docker_compose(context, compose_command, pty=True)


# ------------------------------------------------------------------------------
# BUILD
# ------------------------------------------------------------------------------
@task(
    help={
        "force_rm": "Always remove intermediate containers",
        "cache": "Whether to use Docker's cache when building the image (defaults to enabled)",
    }
)
def build(context, force_rm=False, cache=True):
    """Build Nautobot docker image."""
    command = "build"

    if not cache:
        command += " --no-cache"
    if force_rm:
        command += " --force-rm"

    print(f"Building Nautobot with Python {context.nautobot_ssot_device42.python_ver}...")
    docker_compose(context, command)


@task
def generate_packages(context):
    """Generate all Python packages inside docker and copy the file locally under dist/."""
    command = "poetry build"
    run_command(context, command)


# ------------------------------------------------------------------------------
# START / STOP / DEBUG
# ------------------------------------------------------------------------------
@task
def debug(context):
    """Start Nautobot and its dependencies in debug mode."""
    print("Starting Nautobot in debug mode...")
    docker_compose(context, "up")


@task
def start(context):
    """Start Nautobot and its dependencies in detached mode."""
    print("Starting Nautobot in detached mode...")
    docker_compose(context, "up --detach")


@task
def restart(context):
    """Gracefully restart all containers."""
    print("Restarting Nautobot...")
    docker_compose(context, "restart")


@task
def stop(context):
    """Stop Nautobot and its dependencies."""
    print("Stopping Nautobot...")
    docker_compose(context, "down")


@task
def destroy(context):
    """Destroy all containers and volumes."""
    print("Destroying Nautobot...")
    docker_compose(context, "down --volumes")


@task
def vscode(context):
    """Launch Visual Studio Code with the appropriate Environment variables to run in a container."""
    command = "code nautobot_ssot_device42.code-workspace"

    context.run(
        command,
        env={
            "PYTHON_VER": context.nautobot_ssot_device42.python_ver,
            "NAUTOBOT_VER": context.nautobot_ssot_device42.nautobot_ver,
        },
    )


# ------------------------------------------------------------------------------
# ACTIONS
# ------------------------------------------------------------------------------
@task
def nbshell(context):
    """Launch an interactive nbshell session."""
    command = "nautobot-server nbshell"
    run_command(context, command)


@task
def cli(context):
    """Launch a bash shell inside the running Nautobot container."""
    run_command(context, "bash")


@task(
    help={
        "user": "name of the superuser to create (default: admin)",
    }
)
def createsuperuser(context, user="admin"):
    """Create a new Nautobot superuser account (default: "admin"), will prompt for password."""
    command = f"nautobot-server createsuperuser --username {user}"

    run_command(context, command)


@task(
    help={
        "name": "name of the migration to be created; if unspecified, will autogenerate a name",
    }
)
def makemigrations(context, name=""):
    """Perform makemigrations operation in Django."""
    command = "nautobot-server makemigrations nautobot_ssot_device42"

    if name:
        command += f" --name {name}"

    run_command(context, command)


@task
def migrate(context):
    """Perform migrate operation in Django."""
    command = "nautobot-server migrate"

    run_command(context, command)


@task(help={})
def post_upgrade(context):
    """
    Performs Nautobot common post-upgrade operations using a single entrypoint.

    This will run the following management commands with default settings, in order:

    - migrate
    - trace_paths
    - collectstatic
    - remove_stale_contenttypes
    - clearsessions
    - invalidate all
    """
    command = "nautobot-server post_upgrade"

    run_command(context, command)


# ------------------------------------------------------------------------------
# TESTS
# ------------------------------------------------------------------------------
@task(
    help={
        "autoformat": "Apply formatting recommendations automatically, rather than failing if formatting is incorrect.",
    }
)
def black(context, autoformat=False):
    """Check Python code style with Black."""
    if autoformat:
        black_command = "black"
    else:
        black_command = "black --check --diff"

    command = f"{black_command} ."

    run_command(context, command)


@task
def flake8(context):
    """Check for PEP8 compliance and other style issues."""
    command = "flake8 ."
    run_command(context, command)


@task
def hadolint(context):
    """Check Dockerfile for hadolint compliance and other style issues."""
    command = "hadolint development/Dockerfile"
    run_command(context, command)


@task
def pylint(context):
    """Run pylint code analysis."""
    command = 'pylint --init-hook "import nautobot; nautobot.setup()" --rcfile pyproject.toml nautobot_ssot_device42'
    run_command(context, command)


@task
def pydocstyle(context):
    """Run pydocstyle to validate docstring formatting adheres to NTC defined standards."""
    # We exclude the /migrations/ directory since it is autogenerated code
    command = "pydocstyle --config=.pydocstyle.ini ."
    run_command(context, command)


@task
def bandit(context):
    """Run bandit to validate basic static code security analysis."""
    command = "bandit --recursive . --configfile .bandit.yml"
    run_command(context, command)


@task
def check_migrations(context):
    """Check for missing migrations."""
    command = "nautobot-server --config=nautobot/core/tests/nautobot_config.py makemigrations --dry-run --check"

    run_command(context, command)


@task(
    help={
        "keepdb": "save and re-use test database between test runs for faster re-testing.",
        "label": "specify a directory or module to test instead of running all Nautobot tests",
        "failfast": "fail as soon as a single test fails don't run the entire test suite",
        "buffer": "Discard output from passing tests",
    }
)
def unittest(context, keepdb=False, label="nautobot_ssot_device42", failfast=False, buffer=True):
    """Run Nautobot unit tests."""
    command = f"coverage run --module nautobot.core.cli test {label}"

    if keepdb:
        command += " --keepdb"
    if failfast:
        command += " --failfast"
    if buffer:
        command += " --buffer"
    run_command(context, command)


@task
def unittest_coverage(context):
    """Report on code test coverage as measured by 'invoke unittest'."""
    command = "coverage report --skip-covered --include 'nautobot_ssot_device42/*' --omit *migrations*"

    run_command(context, command)


@task(
    help={
        "failfast": "fail as soon as a single test fails don't run the entire test suite",
    }
)
def tests(context, failfast=False):
    """Run all tests for this plugin."""
    # If we are not running locally, start the docker containers so we don't have to for each test
    if not is_truthy(context.nautobot_ssot_device42.local):
        print("Starting Docker Containers...")
        start(context)
    # Sorted loosely from fastest to slowest
    print("Running black...")
    black(context)
    print("Running flake8...")
    flake8(context)
    print("Running bandit...")
    bandit(context)
    print("Running pydocstyle...")
    pydocstyle(context)
    print("Running pylint...")
    pylint(context)
    print("Running unit tests...")
    unittest(context, failfast=failfast)
    print("All tests have passed!")
    unittest_coverage(context)<|MERGE_RESOLUTION|>--- conflicted
+++ resolved
@@ -38,11 +38,7 @@
 namespace.configure(
     {
         "nautobot_ssot_device42": {
-<<<<<<< HEAD
-            "nautobot_ver": "1.2.4",
-=======
             "nautobot_ver": "1.3.7",
->>>>>>> 3c7a3227
             "project_name": "nautobot-ssot-device42",
             "python_ver": "3.8",
             "local": False,
